# Copyright (c) 2017, Lawrence Livermore National Security, LLC. Produced at
# the Lawrence Livermore National Laboratory. LLNL-CODE-734707. All Rights
# reserved. See files LICENSE and NOTICE for details.
#
# This file is part of CEED, a collection of benchmarks, miniapps, software
# libraries and APIs for efficient high-order finite element and spectral
# element discretizations for exascale applications. For more information and
# source code availability see http://github.com/ceed.
#
# The CEED research is supported by the Exascale Computing Project 17-SC-20-SC,
# a collaborative effort of two U.S. Department of Energy organizations (Office
# of Science and the National Nuclear Security Administration) responsible for
# the planning and preparation of a capable exascale ecosystem, including
# software, applications, hardware, advanced system engineering and early
# testbed platforms, in support of the nation's exascale computing imperative.

# SETUP ************************************************************************
CUDA_DIR ?= /usr/local/cuda
MFEM_DIR ?= $(HOME)/home/mfem/okina
MPI_HOME ?= $(HOME)/usr/local/openmpi/3.0.0
NV_ARCH ?= -g -arch=sm_60 #-gencode arch=compute_52,code=sm_52 -gencode arch=compute_60,code=sm_60
# -fPIC #-std=c++11 -m64 #-DNDEBUG=1 #-D__NVVP__ #-D__NVVP__ # -DLAGHOS_DEBUG -D__NVVP__

# number of proc to use for compilation stage
CPU = $(shell echo $(shell getconf _NPROCESSORS_ONLN)*2|bc -l)

# fetch current/working directory
pwd = $(patsubst %/,%,$(dir $(abspath $(firstword $(MAKEFILE_LIST)))))

kernels = $(pwd)/kernels

# OKRTC ************************************************************************
#OKRTC_DIR ?= ~/usr/local/okrtc
ifneq ($(wildcard $(OKRTC_DIR)/bin/okrtc),)
	OKRTC ?= dbg=1 $(OKRTC_DIR)/bin/okrtc
endif

# ******************************************************************************
define LAGHOS_HELP_MSG

Laghos makefile targets:

   make
   make status/info
   make install
   make clean
   make distclean
   make style

Examples:

make -j 4
   Build Laghos using the current configuration options from MFEM.
   (Laghos requires the MFEM finite element library, and uses its compiler and
    linker options in its build process.)
make status
   Display information about the current configuration.
make install PREFIX=<dir>
   Install the Laghos executable in <dir>.
make clean
   Clean the Laghos executable, library and object files.
make distclean
   In addition to "make clean", remove the local installation directory and some
   run-time generated files.
make style
   Format the Laghos C++ source files using the Artistic Style (astyle) settings
   from MFEM.

endef

# Default installation location
PREFIX = ./bin
INSTALL = /usr/bin/install

# Use the MFEM build directory
CONFIG_MK = $(MFEM_DIR)/config/config.mk
TEST_MK = $(MFEM_DIR)/config/test.mk
# Use the MFEM install directory
# MFEM_DIR = ../mfem/mfem
# CONFIG_MK = $(MFEM_DIR)/config.mk
# TEST_MK = $(MFEM_DIR)/test.mk

# Use two relative paths to MFEM: first one for compilation in '.' and second
# one for compilation in 'lib'.
MFEM_DIR1 := $(MFEM_DIR)
MFEM_DIR2 := $(realpath $(MFEM_DIR))

# Use the compiler used by MFEM. Get the compiler and the options for compiling
# and linking from MFEM's config.mk. (Skip this if the target does not require
# building.)
MFEM_LIB_FILE = mfem_is_not_built
ifeq (,$(filter help clean distclean style,$(MAKECMDGOALS)))
   -include $(CONFIG_MK)
endif

CXX = $(MFEM_CXX)
CPPFLAGS = $(MFEM_CPPFLAGS)
CXXFLAGS = $(MFEM_CXXFLAGS)

# MFEM config does not define C compiler
CC     = gcc
CFLAGS = -O3

# Optional link flags
LDFLAGS =

OPTIM_OPTS = -O3
DEBUG_OPTS = -g #-Wall
LAGHOS_DEBUG = $(MFEM_DEBUG)
ifneq ($(LAGHOS_DEBUG),$(MFEM_DEBUG))
   ifeq ($(LAGHOS_DEBUG),YES)
      CXXFLAGS = $(DEBUG_OPTS)
   else
      CXXFLAGS = $(OPTIM_OPTS)
   endif
endif

# CXXFLAGS ADDONS **************************************************************
CXXFLAGS += $(CXXEXTRA)

# NVCC *************************************************************************
ifneq (,$(nvcc))
	CXXEXTRA = --device-c
	CXXLINK = $(NV_ARCH)
	CUDA_LIBS = -lcuda -lcudart -lcudadevrt -lnvToolsExt
else
#	CXXEXTRA += -Wall
endif

# all, targets & laghos ********************************************************
all:;@$(MAKE) -j $(CPU) laghos
nv nvcc cuda:;$(MAKE) nvcc=1 templates=1 all

# MPI **************************************************************************
MPI_INC = -I$(MPI_HOME)/include 
MPI_LIB = -L$(MPI_HOME)/lib -lmpi

# LAGHOS FLAGS *****************************************************************
LAGHOS_FLAGS = $(CPPFLAGS) $(CXXFLAGS) $(MFEM_INCFLAGS) \
					$(CUB_INC) $(MPI_INC) $(RAJA_INC)
LAGHOS_LIBS = $(MFEM_LIBS) $(MPI_LIB) $(RAJA_LIBS) $(CUDA_LIBS) #-ldl 

ifeq ($(LAGHOS_DEBUG),YES)
   LAGHOS_FLAGS += -DLAGHOS_DEBUG
endif

LIBS = $(strip $(LAGHOS_LIBS) $(LDFLAGS))
CCC  = $(strip $(CXX) $(LAGHOS_FLAGS))
Ccc  = $(strip $(CC) $(CFLAGS) $(GL_OPTS))

<<<<<<< HEAD
MAKEFILE_DIR = $(dir $(abspath $(firstword $(MAKEFILE_LIST))))
KERNELS_DIR = $(MAKEFILE_DIR)/kernels

# SOURCE FILES SETUP ***********************************************************
SOURCE_FILES = laghos.cpp laghos_solver.cpp \
	            laghos_assembly.cpp laghos_kernels.cpp laghos_qupdate.cpp
# Kernel files setup
KERNELS_RTC_DIRS = $(KERNELS_DIR) $(KERNELS_DIR)/force qupdate
KERNELS_RTC_SRC_FILES = $(foreach dir,$(KERNELS_RTC_DIRS),$(wildcard $(dir)/*.cpp))

# OBJECT FILES *****************************************************************
OBJECT_FILES1 = $(SOURCE_FILES:.cpp=.o)
OBJECT_FILES = $(OBJECT_FILES1:.c=.o)
OBJECT_KERNELS = $(KERNELS_RTC_SRC_FILES:.cpp=.o)
=======
SOURCE_FILES = laghos.cpp laghos_solver.cpp laghos_assembly.cpp laghos_timeinteg.cpp
OBJECT_FILES1 = $(SOURCE_FILES:.cpp=.o)
OBJECT_FILES = $(OBJECT_FILES1:.c=.o)
HEADER_FILES = laghos_solver.hpp laghos_assembly.hpp laghos_timeinteg.hpp
>>>>>>> e61b994c

# HEADER FILES *****************************************************************
HEADER_FILES = laghos_solver.hpp laghos_assembly.hpp

# Targets **********************************************************************
.PHONY: all clean distclean install status info opt debug test style clean-build clean-exec

.SUFFIXES: .c .cpp .o
.cpp.o:
	cd $(<D); $(CCC) -c $(abspath $<)
.c.o:
	cd $(<D); $(Ccc) -c $(<F)

# ******************************************************************************
laghos: override MFEM_DIR = $(MFEM_DIR1)
laghos:	$(OBJECT_FILES) $(OBJECT_KERNELS) $(CONFIG_MK) $(MFEM_LIB_FILE)
	$(MFEM_CXX) $(CXXLINK) -o laghos $(OBJECT_FILES) $(OBJECT_KERNELS) $(LIBS)

# chkCpu ***********************************************************************
chkCpu:
	tput reset
	CHK=1 ./laghos -cfl 0.1 -p 0
	CHK=1 ./laghos -cfl 0.1 -p 1
	CHK=1 ./laghos -cfl 0.1 -p 0 -no-o -no-q
	CHK=1 ./laghos -cfl 0.1 -p 1 -no-o -no-q

# chkCpuMpi ********************************************************************
chkCpuMpi:
	tput reset
	CHK=1 mpirun -n 2 ./laghos -cfl 0.1 -p 0
	CHK=1 mpirun -n 2 ./laghos -cfl 0.1 -p 1
	CHK=1 mpirun -n 2 ./laghos -cfl 0.1 -p 0 -no-o -no-q
	CHK=1 mpirun -n 2 ./laghos -cfl 0.1 -p 1 -no-o -no-q

# chkGpu ***********************************************************************
chkGpu:
	tput reset
	CHK=1 ./laghos -cfl 0.1 -p 0 -cu
	CHK=1 ./laghos -cfl 0.1 -p 1 -cu

# chkGpuMpi ********************************************************************
chkGpuMpi:
	tput reset
	CHK=1 mpirun -n 2 ./laghos -cfl 0.1 -p 0 -cu
	CHK=1 mpirun -n 2 ./laghos -cfl 0.1 -p 1 -cu

# chk **************************************************************************
chk: chkCpu chkCpuMpi chkGpu chkGpuMpi

# go ***************************************************************************
go:;@./laghos -cfl 0.1 -rs 0
go1:;@./laghos -cfl 0.1 -rs 0 -p 1
pgo:;@mpirun -n 2 ./laghos -cfl 0.1 -rs 0
pgo2:;@DBG=1 mpirun -xterm -1! -n 2 ./laghos -cfl 0.1 -rs 0 -ng -ms 1 -cgt 0 -cgm 1
#pgo:;@mpirun -n 2 -xterm -1! --tag-output --merge-stderr-to-stdout ./laghos -cfl 0.1 -rs 0

ng:;@./laghos -cfl 0.1 -rs 0 -ng
ng1:;@./laghos -cfl 0.1 -rs 0 -ng -p 1
ng1q:;@./laghos -cfl 0.1 -rs 0 -ng -p 1 -q
png:;@mpirun -n 1 ./laghos -cfl 0.1 -ng
png1:;@mpirun -n 3 ./laghos -cfl 0.1 -rs 0 -ng -p 1
png1q:;@mpirun -n 3 ./laghos -cfl 0.1 -rs 0 -ng -p 1 -q
png2:;mpirun -n 2 ./laghos -cfl 0.1 -ng
png3:;mpirun -n 3 ./laghos -cfl 0.1 -ng

#dng:;@cuda-gdb --args ./laghos -cfl 0.1 -rs 0 -ng #-cgt 0 -cgm 2
#mng:;cuda-memcheck ./laghos -cfl 0.1 -rs 0 -ng -ms 1
#ddng:;@DBG=1 cuda-gdb --args ./laghos -cfl 0.1 -rs 0 -ng -cgt 0 -cgm 2

#ng1:;DBG=1 ./laghos -cfl 0.1 -rs 0 -ng -ms 1 -cgt 0 -cgm 1
#mng1:;DBG=1 cuda-memcheck ./laghos -cfl 0.1 -rs 0 -ng -ms 1 -cgt 0 -cgm 1
#mng2:;DBG=1 cuda-memcheck ./laghos -cfl 0.1 -rs 0 -ng -ms 1 -cgt 0 -cgm 2
#dng1:;DBG=1 cuda-gdb --args ./laghos -cfl 0.1 -rs 0 -ng -ms 1 -cgt 0 -cgm 1

#vng:;@valgrind ./laghos -cfl 0.1 -rs 0 -ms 1 -ng
#mpng2:;@DBG=1 mpirun -xterm -1! -n 2 cuda-memcheck ./laghos -cfl 0.1 -rs 0 -ng -ms 1 -cgt 0 -cgm 1
#vpng2:;@DBG=1 mpirun -xterm -1! -n 2 valgrind --leak-check=full --track-origins=yes ./laghos -cfl 0.1 -rs 0 -ng -ms 1 -cgt 0 -cgm 1

#png2d:;@DBG=1 mpirun -xterm -1! --merge-stderr-to-stdout -n 2 ./laghos -cfl 0.1 -ng
#vpng2d:;@DBG=1 mpirun -xterm -1! --merge-stderr-to-stdout -n 2 valgrind --leak-check=full --track-origins=yes ./laghos -cfl 0.1 -rs 2 -ng -ms 1
#png:;@mpirun -n 2 --tag-output --merge-stderr-to-stdout ./laghos -cfl 0.1 -rs 0 -ng
#png:;@mpirun -n 2 -xterm 1 ./laghos -cfl 0.1 -rs 0 -ng
#pngd:;DBG=1 mpirun -xterm -1! --merge-stderr-to-stdout -n 2 ./laghos -cfl 0.1 -rs 1 -ms 2 -ng
#vpng:;@mpirun -n 2 valgrind ./laghos -cfl 0.1 -rs 2 -ms 1 -ng
#vpngd:;DBG=1 mpirun -xterm -1! --merge-stderr-to-stdout -n 3 valgrind --leak-check=full --track-origins=yes ./laghos -cfl 0.1 -rs 1 -ms 1 -ng

opt:
	$(MAKE) "LAGHOS_DEBUG=NO"

debug:
	$(MAKE) "LAGHOS_DEBUG=YES"

$(OBJECT_FILES): override MFEM_DIR = $(MFEM_DIR2)
$(OBJECT_FILES): $(HEADER_FILES) $(CONFIG_MK)
$(OBJECT_KERNELS): override MFEM_DIR = $(MFEM_DIR2)

#rtc:;@echo OBJECT_KERNELS=$(OBJECT_KERNELS)
$(OBJECT_KERNELS): %.o: %.cpp
	$(OKRTC) $(CCC) -o $(@) -c $(MPI_INC) -I$(realpath $(dir $(<))) $(<)

MFEM_TESTS = laghos
include $(TEST_MK)
# Testing: Specific execution options
RUN_MPI = $(MFEM_MPIEXEC) $(MFEM_MPIEXEC_NP) 4
test: laghos
	@$(call mfem-test,$<, $(RUN_MPI), Laghos miniapp,\
	-p 0 -m data/square01_quad.mesh -rs 3 -tf 0.1)
# Testing: "test" target and mfem-test* variables are defined in MFEM's
# config/test.mk

# Generate an error message if the MFEM library is not built and exit
$(CONFIG_MK) $(MFEM_LIB_FILE):
	$(error The MFEM library is not built)

cln clean: clean-build clean-exec

clean-build:
	rm -rf laghos *.o *.so *~ *.dSYM kernels/*.o $(OBJECT_KERNELS)
clean-exec:
	rm -rf ./results

distclean: clean
	rm -rf bin/

install: laghos
	mkdir -p $(PREFIX)
	$(INSTALL) -m 750 laghos $(PREFIX)

help:
	$(info $(value LAGHOS_HELP_MSG))
	@true

status info:
	$(info MFEM_DIR    = $(MFEM_DIR))
	$(info LAGHOS_FLAGS = $(LAGHOS_FLAGS))
	$(info LAGHOS_LIBS  = $(value LAGHOS_LIBS))
	$(info PREFIX      = $(PREFIX))
	@true

ASTYLE = astyle --options=$(MFEM_DIR1)/config/mfem.astylerc
FORMAT_FILES := $(SOURCE_FILES) $(HEADER_FILES)

style:
	@if ! $(ASTYLE) $(FORMAT_FILES) | grep Formatted; then\
	   echo "No source files were changed.";\
	fi<|MERGE_RESOLUTION|>--- conflicted
+++ resolved
@@ -14,28 +14,6 @@
 # software, applications, hardware, advanced system engineering and early
 # testbed platforms, in support of the nation's exascale computing imperative.
 
-# SETUP ************************************************************************
-CUDA_DIR ?= /usr/local/cuda
-MFEM_DIR ?= $(HOME)/home/mfem/okina
-MPI_HOME ?= $(HOME)/usr/local/openmpi/3.0.0
-NV_ARCH ?= -g -arch=sm_60 #-gencode arch=compute_52,code=sm_52 -gencode arch=compute_60,code=sm_60
-# -fPIC #-std=c++11 -m64 #-DNDEBUG=1 #-D__NVVP__ #-D__NVVP__ # -DLAGHOS_DEBUG -D__NVVP__
-
-# number of proc to use for compilation stage
-CPU = $(shell echo $(shell getconf _NPROCESSORS_ONLN)*2|bc -l)
-
-# fetch current/working directory
-pwd = $(patsubst %/,%,$(dir $(abspath $(firstword $(MAKEFILE_LIST)))))
-
-kernels = $(pwd)/kernels
-
-# OKRTC ************************************************************************
-#OKRTC_DIR ?= ~/usr/local/okrtc
-ifneq ($(wildcard $(OKRTC_DIR)/bin/okrtc),)
-	OKRTC ?= dbg=1 $(OKRTC_DIR)/bin/okrtc
-endif
-
-# ******************************************************************************
 define LAGHOS_HELP_MSG
 
 Laghos makefile targets:
@@ -73,6 +51,7 @@
 INSTALL = /usr/bin/install
 
 # Use the MFEM build directory
+MFEM_DIR = ../mfem
 CONFIG_MK = $(MFEM_DIR)/config/config.mk
 TEST_MK = $(MFEM_DIR)/config/test.mk
 # Use the MFEM install directory
@@ -95,7 +74,7 @@
 
 CXX = $(MFEM_CXX)
 CPPFLAGS = $(MFEM_CPPFLAGS)
-CXXFLAGS = $(MFEM_CXXFLAGS)
+CXXFLAGS = -g $(MFEM_CXXFLAGS)
 
 # MFEM config does not define C compiler
 CC     = gcc
@@ -105,7 +84,7 @@
 LDFLAGS =
 
 OPTIM_OPTS = -O3
-DEBUG_OPTS = -g #-Wall
+DEBUG_OPTS = -g -Wall
 LAGHOS_DEBUG = $(MFEM_DEBUG)
 ifneq ($(LAGHOS_DEBUG),$(MFEM_DEBUG))
    ifeq ($(LAGHOS_DEBUG),YES)
@@ -115,30 +94,8 @@
    endif
 endif
 
-# CXXFLAGS ADDONS **************************************************************
-CXXFLAGS += $(CXXEXTRA)
-
-# NVCC *************************************************************************
-ifneq (,$(nvcc))
-	CXXEXTRA = --device-c
-	CXXLINK = $(NV_ARCH)
-	CUDA_LIBS = -lcuda -lcudart -lcudadevrt -lnvToolsExt
-else
-#	CXXEXTRA += -Wall
-endif
-
-# all, targets & laghos ********************************************************
-all:;@$(MAKE) -j $(CPU) laghos
-nv nvcc cuda:;$(MAKE) nvcc=1 templates=1 all
-
-# MPI **************************************************************************
-MPI_INC = -I$(MPI_HOME)/include 
-MPI_LIB = -L$(MPI_HOME)/lib -lmpi
-
-# LAGHOS FLAGS *****************************************************************
-LAGHOS_FLAGS = $(CPPFLAGS) $(CXXFLAGS) $(MFEM_INCFLAGS) \
-					$(CUB_INC) $(MPI_INC) $(RAJA_INC)
-LAGHOS_LIBS = $(MFEM_LIBS) $(MPI_LIB) $(RAJA_LIBS) $(CUDA_LIBS) #-ldl 
+LAGHOS_FLAGS = $(CPPFLAGS) $(CXXFLAGS) $(MFEM_INCFLAGS)
+LAGHOS_LIBS = $(MFEM_LIBS)
 
 ifeq ($(LAGHOS_DEBUG),YES)
    LAGHOS_FLAGS += -DLAGHOS_DEBUG
@@ -148,112 +105,27 @@
 CCC  = $(strip $(CXX) $(LAGHOS_FLAGS))
 Ccc  = $(strip $(CC) $(CFLAGS) $(GL_OPTS))
 
-<<<<<<< HEAD
-MAKEFILE_DIR = $(dir $(abspath $(firstword $(MAKEFILE_LIST))))
-KERNELS_DIR = $(MAKEFILE_DIR)/kernels
-
-# SOURCE FILES SETUP ***********************************************************
-SOURCE_FILES = laghos.cpp laghos_solver.cpp \
-	            laghos_assembly.cpp laghos_kernels.cpp laghos_qupdate.cpp
-# Kernel files setup
-KERNELS_RTC_DIRS = $(KERNELS_DIR) $(KERNELS_DIR)/force qupdate
-KERNELS_RTC_SRC_FILES = $(foreach dir,$(KERNELS_RTC_DIRS),$(wildcard $(dir)/*.cpp))
-
-# OBJECT FILES *****************************************************************
-OBJECT_FILES1 = $(SOURCE_FILES:.cpp=.o)
-OBJECT_FILES = $(OBJECT_FILES1:.c=.o)
-OBJECT_KERNELS = $(KERNELS_RTC_SRC_FILES:.cpp=.o)
-=======
-SOURCE_FILES = laghos.cpp laghos_solver.cpp laghos_assembly.cpp laghos_timeinteg.cpp
+SOURCE_FILES = laghos.cpp laghos_solver.cpp laghos_assembly.cpp laghos_timeinteg.cpp \
+               laghos_okina.cpp laghos_qupdate.cpp
 OBJECT_FILES1 = $(SOURCE_FILES:.cpp=.o)
 OBJECT_FILES = $(OBJECT_FILES1:.c=.o)
 HEADER_FILES = laghos_solver.hpp laghos_assembly.hpp laghos_timeinteg.hpp
->>>>>>> e61b994c
 
-# HEADER FILES *****************************************************************
-HEADER_FILES = laghos_solver.hpp laghos_assembly.hpp
+# Targets
 
-# Targets **********************************************************************
 .PHONY: all clean distclean install status info opt debug test style clean-build clean-exec
 
 .SUFFIXES: .c .cpp .o
 .cpp.o:
-	cd $(<D); $(CCC) -c $(abspath $<)
+	cd $(<D); $(CCC) -c $(<F)
 .c.o:
 	cd $(<D); $(Ccc) -c $(<F)
 
-# ******************************************************************************
 laghos: override MFEM_DIR = $(MFEM_DIR1)
-laghos:	$(OBJECT_FILES) $(OBJECT_KERNELS) $(CONFIG_MK) $(MFEM_LIB_FILE)
-	$(MFEM_CXX) $(CXXLINK) -o laghos $(OBJECT_FILES) $(OBJECT_KERNELS) $(LIBS)
+laghos:	$(OBJECT_FILES) $(CONFIG_MK) $(MFEM_LIB_FILE)
+	$(CCC) -o laghos $(OBJECT_FILES) $(LIBS)
 
-# chkCpu ***********************************************************************
-chkCpu:
-	tput reset
-	CHK=1 ./laghos -cfl 0.1 -p 0
-	CHK=1 ./laghos -cfl 0.1 -p 1
-	CHK=1 ./laghos -cfl 0.1 -p 0 -no-o -no-q
-	CHK=1 ./laghos -cfl 0.1 -p 1 -no-o -no-q
-
-# chkCpuMpi ********************************************************************
-chkCpuMpi:
-	tput reset
-	CHK=1 mpirun -n 2 ./laghos -cfl 0.1 -p 0
-	CHK=1 mpirun -n 2 ./laghos -cfl 0.1 -p 1
-	CHK=1 mpirun -n 2 ./laghos -cfl 0.1 -p 0 -no-o -no-q
-	CHK=1 mpirun -n 2 ./laghos -cfl 0.1 -p 1 -no-o -no-q
-
-# chkGpu ***********************************************************************
-chkGpu:
-	tput reset
-	CHK=1 ./laghos -cfl 0.1 -p 0 -cu
-	CHK=1 ./laghos -cfl 0.1 -p 1 -cu
-
-# chkGpuMpi ********************************************************************
-chkGpuMpi:
-	tput reset
-	CHK=1 mpirun -n 2 ./laghos -cfl 0.1 -p 0 -cu
-	CHK=1 mpirun -n 2 ./laghos -cfl 0.1 -p 1 -cu
-
-# chk **************************************************************************
-chk: chkCpu chkCpuMpi chkGpu chkGpuMpi
-
-# go ***************************************************************************
-go:;@./laghos -cfl 0.1 -rs 0
-go1:;@./laghos -cfl 0.1 -rs 0 -p 1
-pgo:;@mpirun -n 2 ./laghos -cfl 0.1 -rs 0
-pgo2:;@DBG=1 mpirun -xterm -1! -n 2 ./laghos -cfl 0.1 -rs 0 -ng -ms 1 -cgt 0 -cgm 1
-#pgo:;@mpirun -n 2 -xterm -1! --tag-output --merge-stderr-to-stdout ./laghos -cfl 0.1 -rs 0
-
-ng:;@./laghos -cfl 0.1 -rs 0 -ng
-ng1:;@./laghos -cfl 0.1 -rs 0 -ng -p 1
-ng1q:;@./laghos -cfl 0.1 -rs 0 -ng -p 1 -q
-png:;@mpirun -n 1 ./laghos -cfl 0.1 -ng
-png1:;@mpirun -n 3 ./laghos -cfl 0.1 -rs 0 -ng -p 1
-png1q:;@mpirun -n 3 ./laghos -cfl 0.1 -rs 0 -ng -p 1 -q
-png2:;mpirun -n 2 ./laghos -cfl 0.1 -ng
-png3:;mpirun -n 3 ./laghos -cfl 0.1 -ng
-
-#dng:;@cuda-gdb --args ./laghos -cfl 0.1 -rs 0 -ng #-cgt 0 -cgm 2
-#mng:;cuda-memcheck ./laghos -cfl 0.1 -rs 0 -ng -ms 1
-#ddng:;@DBG=1 cuda-gdb --args ./laghos -cfl 0.1 -rs 0 -ng -cgt 0 -cgm 2
-
-#ng1:;DBG=1 ./laghos -cfl 0.1 -rs 0 -ng -ms 1 -cgt 0 -cgm 1
-#mng1:;DBG=1 cuda-memcheck ./laghos -cfl 0.1 -rs 0 -ng -ms 1 -cgt 0 -cgm 1
-#mng2:;DBG=1 cuda-memcheck ./laghos -cfl 0.1 -rs 0 -ng -ms 1 -cgt 0 -cgm 2
-#dng1:;DBG=1 cuda-gdb --args ./laghos -cfl 0.1 -rs 0 -ng -ms 1 -cgt 0 -cgm 1
-
-#vng:;@valgrind ./laghos -cfl 0.1 -rs 0 -ms 1 -ng
-#mpng2:;@DBG=1 mpirun -xterm -1! -n 2 cuda-memcheck ./laghos -cfl 0.1 -rs 0 -ng -ms 1 -cgt 0 -cgm 1
-#vpng2:;@DBG=1 mpirun -xterm -1! -n 2 valgrind --leak-check=full --track-origins=yes ./laghos -cfl 0.1 -rs 0 -ng -ms 1 -cgt 0 -cgm 1
-
-#png2d:;@DBG=1 mpirun -xterm -1! --merge-stderr-to-stdout -n 2 ./laghos -cfl 0.1 -ng
-#vpng2d:;@DBG=1 mpirun -xterm -1! --merge-stderr-to-stdout -n 2 valgrind --leak-check=full --track-origins=yes ./laghos -cfl 0.1 -rs 2 -ng -ms 1
-#png:;@mpirun -n 2 --tag-output --merge-stderr-to-stdout ./laghos -cfl 0.1 -rs 0 -ng
-#png:;@mpirun -n 2 -xterm 1 ./laghos -cfl 0.1 -rs 0 -ng
-#pngd:;DBG=1 mpirun -xterm -1! --merge-stderr-to-stdout -n 2 ./laghos -cfl 0.1 -rs 1 -ms 2 -ng
-#vpng:;@mpirun -n 2 valgrind ./laghos -cfl 0.1 -rs 2 -ms 1 -ng
-#vpngd:;DBG=1 mpirun -xterm -1! --merge-stderr-to-stdout -n 3 valgrind --leak-check=full --track-origins=yes ./laghos -cfl 0.1 -rs 1 -ms 1 -ng
+all: laghos
 
 opt:
 	$(MAKE) "LAGHOS_DEBUG=NO"
@@ -263,11 +135,6 @@
 
 $(OBJECT_FILES): override MFEM_DIR = $(MFEM_DIR2)
 $(OBJECT_FILES): $(HEADER_FILES) $(CONFIG_MK)
-$(OBJECT_KERNELS): override MFEM_DIR = $(MFEM_DIR2)
-
-#rtc:;@echo OBJECT_KERNELS=$(OBJECT_KERNELS)
-$(OBJECT_KERNELS): %.o: %.cpp
-	$(OKRTC) $(CCC) -o $(@) -c $(MPI_INC) -I$(realpath $(dir $(<))) $(<)
 
 MFEM_TESTS = laghos
 include $(TEST_MK)
@@ -283,10 +150,10 @@
 $(CONFIG_MK) $(MFEM_LIB_FILE):
 	$(error The MFEM library is not built)
 
-cln clean: clean-build clean-exec
+clean: clean-build clean-exec
 
 clean-build:
-	rm -rf laghos *.o *.so *~ *.dSYM kernels/*.o $(OBJECT_KERNELS)
+	rm -rf laghos *.o *~ *.dSYM
 clean-exec:
 	rm -rf ./results
 
