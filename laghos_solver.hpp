--- conflicted
+++ resolved
@@ -188,23 +188,14 @@
                            const int size,
                            ParFiniteElementSpace &h1_fes,
                            ParFiniteElementSpace &l2_fes,
-<<<<<<< HEAD
                            const Array<int> &essential_tdofs, ParGridFunction &rho0,
                            const int source_type_, const double cfl_,
                            Coefficient *material_, const bool visc, const bool pa,
-                           const double cgt, const int cgiter,
+                           const double cgt, const int cgiter, double ftz_tol,
                            const int order_q, const bool qupdate,
                            const double gamma, const bool okina,
                            int h1_basis_type);
-
    ~LagrangianHydroOperator();
-=======
-                           Array<int> &essential_tdofs, ParGridFunction &rho0,
-                           int source_type_, double cfl_,
-                           Coefficient *material_, bool visc, bool pa,
-                           double cgt, int cgiter, double ftz_tol,
-                           int h1_basis_type);
->>>>>>> 51c376d3
 
    // Solve for dx_dt, dv_dt and de_dt.
    virtual void Mult(const Vector &S, Vector &dS_dt) const;
